# Core scientific computing
pandas==2.3.2
scikit-learn==1.7.1
matplotlib==3.10.5
seaborn==0.13.2
scipy==1.16.1

# Deep Learning
pytorch-lightning==2.2.0

# Advanced ML
xgboost==3.0.4
lightgbm==4.6.0
optuna==4.5.0

# Time Series
statsmodels==0.14.5
PyWavelets==1.9.0
<<<<<<< HEAD
iglu-py
=======
>>>>>>> 7b6cd8ae

# Transformers
transformers==4.55.4
einops==0.8.1

# Monitoring & Debugging
tensorboard==2.20.0
wandb==0.21.2
rich==14.1.0
tqdm==4.67.1<|MERGE_RESOLUTION|>--- conflicted
+++ resolved
@@ -16,10 +16,8 @@
 # Time Series
 statsmodels==0.14.5
 PyWavelets==1.9.0
-<<<<<<< HEAD
 iglu-py
-=======
->>>>>>> 7b6cd8ae
+
 
 # Transformers
 transformers==4.55.4
